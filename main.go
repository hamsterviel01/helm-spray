--- conflicted
+++ resolved
@@ -13,18 +13,18 @@
 package main
 
 import (
-	"bufio"
-	"encoding/json"
 	"errors"
 	"fmt"
+	"os"
+	"bufio"
 	"io/ioutil"
-	"os"
-	"reflect"
-	"regexp"
 	"strconv"
 	"strings"
+	"regexp"
+	"time"
+	"reflect"
+	"encoding/json"
 	"text/tabwriter"
-	"time"
 
 	"github.com/gemalto/helm-spray/pkg/helm"
 	"github.com/gemalto/helm-spray/pkg/kubectl"
@@ -36,37 +36,37 @@
 )
 
 type sprayCmd struct {
-	chartName                   string
-	chartVersion                string
-	targets                     []string
-	excludes                    []string
-	namespace                   string
-	prefixReleases              string
-	prefixReleasesWithNamespace bool
-	resetValues                 bool
-	reuseValues                 bool
-	valueFiles                  []string
-	valuesSet                   []string
-	valuesSetString             []string
-	valuesSetFile               []string
-	force                       bool
-	timeout                     int
-	dryRun                      bool
-	verbose                     bool
-	debug                       bool
+	chartName						string
+	chartVersion					string
+	targets							[]string
+	excludes						[]string
+	namespace						string
+	prefixReleases					string
+	prefixReleasesWithNamespace		bool
+	resetValues						bool
+	reuseValues						bool
+	valueFiles						[]string
+	valuesSet						[]string
+	valuesSetString					[]string
+	valuesSetFile					[]string
+	force							bool
+	timeout		 					int
+	dryRun							bool
+	verbose							bool
+	debug							bool
 }
 
 // Dependency ...
 type Dependency struct {
-	Name                     string
-	Alias                    string
-	UsedName                 string
-	AppVersion               string
-	Targeted                 bool
-	Weight                   int
-	CorrespondingReleaseName string
-	HasTags                  bool
-	AllowedByTags            bool
+	Name						string
+	Alias						string
+	UsedName					string
+	AppVersion					string
+	Targeted					bool
+	Weight						int
+	CorrespondingReleaseName	string
+	HasTags						bool
+	AllowedByTags				bool
 }
 
 var (
@@ -113,17 +113,15 @@
 `
 )
 
-var version = "SNAPSHOT"
-
 func newSprayCmd(args []string) *cobra.Command {
 
 	p := &sprayCmd{}
 
 	cmd := &cobra.Command{
-		Use:          "helm spray [CHART]",
-		Short:        fmt.Sprintf("upgrade subcharts from an umbrella chart (helm-spray %s)", version),
-		Long:         globalUsage,
-		SilenceUsage: true,
+		Use:			"helm spray [CHART]",
+		Short:			`Helm plugin to upgrade subcharts from an umbrella chart`,
+		Long:			globalUsage,
+		SilenceUsage:	true,
 		RunE: func(cmd *cobra.Command, args []string) error {
 
 			if len(args) == 0 {
@@ -143,7 +141,7 @@
 					logErrorAndExit("You cannot use --version together with chart directory")
 				}
 
-				if strings.HasPrefix(p.chartName, "http://") || strings.HasPrefix(p.chartName, "https://") {
+				if (strings.HasPrefix(p.chartName, "http://") || strings.HasPrefix(p.chartName, "https://")) {
 					logErrorAndExit("You cannot use --version together with chart URL")
 				}
 			}
@@ -157,11 +155,11 @@
 			}
 
 			// If chart is specified through an url, the fetch it from the url.
-			if strings.HasPrefix(p.chartName, "http://") || strings.HasPrefix(p.chartName, "https://") {
+			if (strings.HasPrefix(p.chartName, "http://") || strings.HasPrefix(p.chartName, "https://")) {
 				log(1, "fetching chart from url \"%s\"...", p.chartName)
 				p.chartName = helm.Fetch(p.chartName, "")
 
-				// If local file (or directory) does not exist, then fetch it from a repo.
+			// If local file (or directory) does not exist, then fetch it from a repo.
 			} else if _, err := os.Stat(p.chartName); err != nil {
 				if p.chartVersion != "" {
 					log(1, "fetching chart \"%s\" version \"%s\" from repos...", p.chartName, p.chartVersion)
@@ -240,7 +238,7 @@
 			}
 		}
 
-		// Write default values to a temporary file and add it to the list of values files,
+		// Write default values to a temporary file and add it to the list of values files, 
 		// for later usage during the calls to helm
 		tempDir, err := ioutil.TempDir("", "spray-")
 		if err != nil {
@@ -268,7 +266,7 @@
 
 	// Coalesce these values with the values provided in the command line
 	providedValues := getProvidedValues(p.chartName, chart, p.valueFiles, p.valuesSet, p.valuesSetString, p.valuesSetFile)
-	values.MergeInto(providedValues)
+	values.MergeInto (providedValues)
 
 	// Get the list of "tags" specified in the values...
 	// (locally-provided values only; values coming from server are not considered)
@@ -284,6 +282,7 @@
 			log(2, fmt.Sprintf("found tag \"%s: %s\"", k, fmt.Sprint(v)))
 		}
 	}
+
 
 	// Build the list of all dependencies, and their key attributes
 	dependencies := make([]Dependency, len(reqs.Dependencies))
@@ -297,7 +296,7 @@
 			dependencies[i].UsedName = dependencies[i].Alias
 		}
 
-		// Is dependency targeted? If --target or --excludes are specificed, it should match the name of the current dependency;
+		// Is dependency targeted? If --target or --excludes are specificed, it should match the name of the current dependency; 
 		// if neither --target nor --exclude are specified, then all dependencies are targeted
 		if len(p.targets) > 0 {
 			dependencies[i].Targeted = false
@@ -321,7 +320,7 @@
 
 		// Loop on the tags associated to the dependency and check with the tags provided in the values
 		dependencies[i].AllowedByTags = false
-		if len(req.Tags) == 0 {
+		if len (req.Tags) == 0 {
 			dependencies[i].HasTags = false
 			dependencies[i].AllowedByTags = true
 
@@ -383,6 +382,7 @@
 		}
 	}
 
+
 	// Starting the processing...
 	if p.prefixReleasesWithNamespace == true {
 		log(1, "deploying solution chart \"%s\" in namespace \"%s\", with releases prefix \"%s-\"", p.chartName, p.namespace, p.namespace)
@@ -414,14 +414,14 @@
 				alias = dependency.Name
 			}
 
-			targeted := fmt.Sprint(dependency.Targeted)
+			targeted := fmt.Sprint (dependency.Targeted)
 			if dependency.Targeted && dependency.HasTags && (dependency.AllowedByTags == true) {
 				targeted = "true (tag match)"
 			} else if dependency.Targeted && dependency.HasTags && (dependency.AllowedByTags == false) {
 				targeted = "false (no tag match)"
 			}
 
-			fmt.Fprintln(w, fmt.Sprintf("[spray]  \t %s\t %s\t %s\t %d\t| %s\t %s\t %s\t", name, alias, targeted, dependency.Weight, dependency.CorrespondingReleaseName, currentRevision, currentStatus))
+			fmt.Fprintln(w, fmt.Sprintf ("[spray]  \t %s\t %s\t %s\t %d\t| %s\t %s\t %s\t", name, alias, targeted, dependency.Weight, dependency.CorrespondingReleaseName, currentRevision, currentStatus))
 		}
 		w.Flush()
 	}
@@ -434,7 +434,7 @@
 				if p.targets[i] == dependency.UsedName {
 					found = true
 					break
-				}
+				}	
 			}
 			if !found {
 				logErrorAndExit("\"%s\" is not a valid sub-chart name/alias", p.targets[i])
@@ -448,7 +448,7 @@
 				if p.excludes[i] == dependency.UsedName {
 					found = true
 					break
-				}
+				}	
 			}
 			if !found {
 				logErrorAndExit("\"%s\" is not a valid sub-chart name/alias", p.excludes[i])
@@ -464,7 +464,7 @@
 
 		// Upgrade the targeted Deployments corresponding the the current weight
 		for _, dependency := range dependencies {
-			if dependency.Targeted && dependency.AllowedByTags == true {
+			if dependency.Targeted  && dependency.AllowedByTags == true {
 				if dependency.Weight == i {
 					if firstInWeight {
 						log(1, "processing sub-charts of weight %d", dependency.Weight)
@@ -504,7 +504,7 @@
 						log(3, "helm resources:")
 						var scanner = bufio.NewScanner(strings.NewReader(helmstatus.Resources))
 						for scanner.Scan() {
-							if len(scanner.Text()) > 0 {
+							if len (scanner.Text()) > 0 {
 								log(4, scanner.Text())
 							}
 						}
@@ -628,7 +628,7 @@
 func processIncludeInValuesFile(chart *chartHapi.Chart, verbose bool) string {
 	defaultValues := string(chart.GetValues().GetRaw())
 
-	regularExpressions := []string{
+	regularExpressions := []string {
 		// Expression #0: Process file inclusion ".Files.Get" with optional "| indent"
 		// Note: for backward compatibility, ".File.Get" is also allowed
 		`#!\s*\{\{\s*pick\s*\(\s*\.Files?\.Get\s+([a-zA-Z0-9_"\\\/\.\-\(\):]+)\s*\)\s*([a-zA-Z0-9_"\.\-]+)\s*(\|\s*indent\s*(\d+))?\s*\}\}\s*(\n|\z)`,
@@ -643,16 +643,16 @@
 		includeFileNameExp := regexp.MustCompile(regularExpressions[expressionNumber])
 		match := includeFileNameExp.FindStringSubmatch(defaultValues)
 
-		for len(match) != 0 {
+		for ; len(match) != 0; {
 			var fullMatch, includeFileName, subValuePath, indent string
 			if expressionNumber == 0 {
 				fullMatch = match[0]
-				includeFileName = strings.Trim(match[1], `"`)
-				subValuePath = strings.Trim(match[2], `"`)
+				includeFileName = strings.Trim (match[1], `"`)
+				subValuePath = strings.Trim (match[2], `"`)
 				indent = match[4]
 			} else if expressionNumber == 1 {
 				fullMatch = match[0]
-				includeFileName = strings.Trim(match[1], `"`)
+				includeFileName = strings.Trim (match[1], `"`)
 				subValuePath = ""
 				indent = match[3]
 			}
@@ -690,7 +690,7 @@
 								logErrorAndExit("Unable to generate a valid YAML file from values at path \"%s\" in values file \"%s\": %s", subValuePath, includeFileName, err)
 							}
 
-							// If it is not an element, then maybe it is directly a value
+						// If it is not an element, then maybe it is directly a value
 						} else {
 							if val, err2 := data.PathValue(subValuePath); err2 == nil {
 								var ok bool
@@ -705,15 +705,15 @@
 					}
 
 					if indent == "" {
-						defaultValues = strings.Replace(defaultValues, fullMatch, dataToAdd+"\n", -1)
+						defaultValues = strings.Replace(defaultValues, fullMatch, dataToAdd + "\n", -1)
 					} else {
 						nbrOfSpaces, err := strconv.Atoi(indent)
 						if err != nil {
 							logErrorAndExit("Error computing indentation value in \"#! .Files.Get\" clause: %s", err)
 						}
 
-						toAdd := strings.Replace(dataToAdd, "\n", "\n"+strings.Repeat(" ", nbrOfSpaces), -1)
-						defaultValues = strings.Replace(defaultValues, fullMatch, strings.Repeat(" ", nbrOfSpaces)+toAdd+"\n", -1)
+						toAdd := strings.Replace(dataToAdd, "\n", "\n" + strings.Repeat (" ", nbrOfSpaces), -1)
+						defaultValues = strings.Replace(defaultValues, fullMatch, strings.Repeat (" ", nbrOfSpaces) + toAdd + "\n", -1)
 					}
 
 					replaced = true
@@ -730,6 +730,7 @@
 
 	return defaultValues
 }
+
 
 // Get the values provided in the command line (i.e. using the --values/-f, --set, --set-string, and --set-file flags as a chartutil.Values object
 func getProvidedValues(chartName string, chart *chartHapi.Chart, valueFiles []string, valuesSet []string, valuesSetString []string, valuesSetFile []string) chartutil.Values {
@@ -749,7 +750,7 @@
 
 	// Extract from this output the list of values as a Yaml string
 	valuesYaml := getStringBetween(string(templateOutput), "USER-SUPPLIED VALUES:", "COMPUTED VALUES:")
-	//	valuesYaml := getStringBetween(string(templateOutput), "COMPUTED VALUES:", "HOOKS:")
+//	valuesYaml := getStringBetween(string(templateOutput), "COMPUTED VALUES:", "HOOKS:")
 
 	// Transform it into a Values object
 	values, err := chartutil.ReadValues([]byte(valuesYaml))
@@ -759,6 +760,7 @@
 
 	return values
 }
+
 
 // Log spray messages
 func log(level int, str string, params ...interface{}) {
@@ -807,16 +809,12 @@
 
 // Log error and exit
 func logErrorAndExit(str string, params ...interface{}) {
-<<<<<<< HEAD
-	os.Stderr.WriteString(fmt.Sprintf(str+"\n", params...))
-=======
 	if len(params) != 0 {
 		os.Stderr.WriteString(fmt.Sprintf(str + "\n", params...))
 	} else {
 		os.Stderr.WriteString(str + "\n")
 	}
 
->>>>>>> 2e5a7394
 	os.Exit(1)
 }
 
@@ -836,6 +834,7 @@
 	return value[posFirstAdjusted:posLastAdjusted]
 }
 
+
 func main() {
 	cmd := newSprayCmd(os.Args[1:])
 	if err := cmd.Execute(); err != nil {
