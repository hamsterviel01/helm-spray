HELM_HOME ?= $(shell helm home)
HELM_PLUGIN_DIR ?= $(HELM_HOME)/plugins/helm-spray
VERSION := $(shell sed -n -e 's/version:[ "]*\([^"]*\).*/\1/p' plugin.yaml)
DIST := $(CURDIR)/_dist
TMP := $(CURDIR)/_tmp
LDFLAGS := "-X main.version=${VERSION}"
BINARY := "helm-spray"

.PHONY: dist
dist_linux:
	mkdir -p $(DIST)
<<<<<<< HEAD
	mkdir -p $(TMP)/helm-spray
	GOOS=linux GOARCH=amd64 go get -t -v "./..."
	GOOS=linux GOARCH=amd64 go build -o ${TMP}/helm-spray/$(BINARY) -ldflags $(LDFLAGS) main.go
	cp README.md LICENSE plugin.yaml ${TMP}/helm-spray
	tar -zcvf $(DIST)/${BINARY}_linux_$(VERSION).tar.gz -C ${TMP} helm-spray
dist_win:
	GOOS=windows GOARCH=amd64 go get -t -v "./..."
	GOOS=windows GOARCH=amd64 go build -o $(BINARY).exe -ldflags $(LDFLAGS) main.go
	tar -zcvf $(DIST)/${BINARY}_windows_$(VERSION).tar.gz $(BINARY).exe README.md LICENSE plugin.yaml
=======
	GOOS=linux GOARCH=amd64 go get -t -v ./...
	GOOS=linux GOARCH=amd64 go build -o $(BINARY) -ldflags $(LDFLAGS) main.go
	tar -zcvf $(DIST)/${BINARY}_linux_$(VERSION).tar.gz $(BINARY) README.md LICENSE plugin.yaml
	GOOS=darwin GOARCH=amd64 go get -t -v ./...
	GOOS=darwin GOARCH=amd64 go build -o $(BINARY) -ldflags $(LDFLAGS) main.go
	tar -zcvf $(DIST)/${BINARY}_darwin_$(VERSION).tar.gz $(BINARY) README.md LICENSE plugin.yaml
	GOOS=windows GOARCH=amd64 go get -t -v ./...
	GOOS=windows GOARCH=amd64 go build -o $(BINARY).exe -ldflags $(LDFLAGS) main.go
	tar -zcvf $(DIST)/${BINARY}_windows_$(VERSION).tar.gz $(BINARY).exe README.md LICENSE plugin.yaml

.PHONY: lint
lint:
	@go get -u golang.org/x/lint/golint
	go list ./... | xargs -n1 $${HOME}/go/bin/golint

.PHONY: vet
vet:
	go vet ./...
>>>>>>> 1c96c348
<|MERGE_RESOLUTION|>--- conflicted
+++ resolved
@@ -2,24 +2,15 @@
 HELM_PLUGIN_DIR ?= $(HELM_HOME)/plugins/helm-spray
 VERSION := $(shell sed -n -e 's/version:[ "]*\([^"]*\).*/\1/p' plugin.yaml)
 DIST := $(CURDIR)/_dist
-TMP := $(CURDIR)/_tmp
 LDFLAGS := "-X main.version=${VERSION}"
 BINARY := "helm-spray"
 
+# go mod ftw
+unexport GOPATH
+
 .PHONY: dist
-dist_linux:
+dist:
 	mkdir -p $(DIST)
-<<<<<<< HEAD
-	mkdir -p $(TMP)/helm-spray
-	GOOS=linux GOARCH=amd64 go get -t -v "./..."
-	GOOS=linux GOARCH=amd64 go build -o ${TMP}/helm-spray/$(BINARY) -ldflags $(LDFLAGS) main.go
-	cp README.md LICENSE plugin.yaml ${TMP}/helm-spray
-	tar -zcvf $(DIST)/${BINARY}_linux_$(VERSION).tar.gz -C ${TMP} helm-spray
-dist_win:
-	GOOS=windows GOARCH=amd64 go get -t -v "./..."
-	GOOS=windows GOARCH=amd64 go build -o $(BINARY).exe -ldflags $(LDFLAGS) main.go
-	tar -zcvf $(DIST)/${BINARY}_windows_$(VERSION).tar.gz $(BINARY).exe README.md LICENSE plugin.yaml
-=======
 	GOOS=linux GOARCH=amd64 go get -t -v ./...
 	GOOS=linux GOARCH=amd64 go build -o $(BINARY) -ldflags $(LDFLAGS) main.go
 	tar -zcvf $(DIST)/${BINARY}_linux_$(VERSION).tar.gz $(BINARY) README.md LICENSE plugin.yaml
@@ -37,5 +28,4 @@
 
 .PHONY: vet
 vet:
-	go vet ./...
->>>>>>> 1c96c348
+	go vet ./...